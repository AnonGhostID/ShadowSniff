--- conflicted
+++ resolved
@@ -83,7 +83,6 @@
 }
 
 #[derive(PartialEq, Ord, Eq, PartialOrd)]
-<<<<<<< HEAD
 pub(crate) struct CreditCard {
     pub name_on_card: String,
     pub expiration_month: i64,
@@ -100,7 +99,11 @@
             Month/Year: {}/{}\n\
             Name: {}",
             self.card_number, self.expiration_month, self.expiration_year, self.name_on_card
-=======
+        )
+    }
+}
+
+#[derive(PartialEq, Ord, Eq, PartialOrd)]
 pub(crate) struct Download {
     pub saved_as: String,
     pub url: String
@@ -113,7 +116,6 @@
             "Url: {}\n\
             Saved: {}",
             self.url, self.saved_as
->>>>>>> ed3440c3
         )
     }
 }